--- conflicted
+++ resolved
@@ -40,15 +40,11 @@
 //   is not present, the node view itself is responsible for rendering
 //   (or deciding not to render) its child nodes.
 //
-<<<<<<< HEAD
 //   @cn 应该持有节点的内容的 DOM 节点。只有当定义了 `dom` 属性且节点类型不是叶子节点的时候才有意义。
 //   当它设置的时候，ProseMirror 将会将节点的子节点渲染到该 DOM 中作为它的子节点；
 //   如果没有设置，node view 本身有责任渲染（或者决定不渲染）它的子节点。
 //
-//   update:: ?(node: Node, decorations: [Decoration]) → bool
-=======
 //   update:: ?(node: Node, decorations: [Decoration], innerDecorations: DecorationSource) → bool
->>>>>>> b5420e17
 //   When given, this will be called when the view is updating itself.
 //   It will be given a node (possibly of a different type), an array
 //   of active decorations around the node (which are automatically
@@ -111,14 +107,10 @@
 //
 //   destroy:: ?()
 //   Called when the node view is removed from the editor or the whole
-<<<<<<< HEAD
-//   editor is destroyed.
-//   
-//   @cn 当整个编辑器被销毁或者当前 node view 被移除的时候调用。
-=======
 //   editor is destroyed. (Not available for marks.)
->>>>>>> b5420e17
-
+//
+//  @cn 当整个编辑器被销毁或者当前 node view 被移除的时候调用。
+//
 // View descriptions are data structures that describe the DOM that is
 // used to represent the editor's content. They are used for:
 //
